--- conflicted
+++ resolved
@@ -186,9 +186,6 @@
 
 However, if we ask ourselves when to add a singleton to our own code, most likely we won't find very good examples. A singleton is a class that is instantiated only once. All other instances refer to the first, and therefore *are* the same. If you think about it, singletons and global variables are easy to mistake one for the other. However, a global variable does not imply anything about how it is instantiated. We could have a global variable pointing to an instance of a class and a local variable pointing to a different instance of the same class. 
 
-<<<<<<< HEAD
-Singletons are a programming pattern, and as such, they can be useful, but there's nothing we can do with them that can't be done without them. A standard example of singletons is a logger. For your programs you probably want a single, central, logger, which can be turned on and off depending on the occasion. Singletons can be useful when accessing a central resource and our program can follow different execution paths. For example, writing to the same file from different parts of a program without having to open/close the file each time. at 
-=======
 Singletons are a programming pattern, and as such, they can be useful, but there's nothing we can do with them that can't be done without them. A standard example of singletons is a **logger**. Several parts of the program share information with the logger, and there is a central place (the handler) that decides whether to print to the terminal, save to a file, or don't do anything.
 
 ## Defining a singleton
@@ -329,5 +326,4 @@
 For higher-level solutions, however, the singleton pattern is harder to come by. I have tried to digg  examples in other projects, but the only answer that comes back is the *logger* implementation. If anyone has a good example of use of singletons in higher-level programs, I would be very grateful to hear it. 
 
 ### Singletons can break unit tests
-A side note that is worth mentioning is that the singleton pattern can easily break the idea of unit tests. In the singleton example above, we could have modified the ``MyFile`` object by doing something like ``f.new_file = open('another_file')``. This change would have been persistent, and can potentially alter other tests. The spirit behind unit tests is that each one is responsible for one thing, and one thing only. If tests can have an impact on each other, then they are no longer *unit* tests. 
->>>>>>> 07316080
+A side note that is worth mentioning is that the singleton pattern can easily break the idea of unit tests. In the singleton example above, we could have modified the ``MyFile`` object by doing something like ``f.new_file = open('another_file')``. This change would have been persistent, and can potentially alter other tests. The spirit behind unit tests is that each one is responsible for one thing, and one thing only. If tests can have an impact on each other, then they are no longer *unit* tests. 